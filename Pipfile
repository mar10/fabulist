[[source]]
url = "https://pypi.org/simple"
verify_ssl = true
name = "pypi"
<<<<<<< HEAD

[requires]
python_version = "3.12"
=======
>>>>>>> bed51851

[dev-packages]
# pyftpdlib = "*"
ruff="*"
pytest = "*"
pytest-cov = "*"
pytest-html = "*"
recommonmark = "*"
sphinx_rtd_theme = "*"
sphinx = "*"
tox = "*"
twine = "*"
wheel = "*"
yabs = "*"
fabulist = {path = ".", editable = true}

[packages]<|MERGE_RESOLUTION|>--- conflicted
+++ resolved
@@ -2,15 +2,11 @@
 url = "https://pypi.org/simple"
 verify_ssl = true
 name = "pypi"
-<<<<<<< HEAD
 
 [requires]
 python_version = "3.12"
-=======
->>>>>>> bed51851
 
 [dev-packages]
-# pyftpdlib = "*"
 ruff="*"
 pytest = "*"
 pytest-cov = "*"
